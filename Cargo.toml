[package]
name        = "delphi"
version     = "0.0.0"
description = "Oracle feeder service (presently supporting Terra)"
authors     = ["Tony Arcieri <tony@iqlusion.io>"]
license     = "Apache-2.0"
repository  = "https://github.com/iqlusioninc/delphi"
readme      = "README.md"
edition     = "2018"
keywords    = ["oracle", "terra"]
categories  = ["cryptography::cryptocurrencies"]

[dependencies]
abscissa_core = "0.5"
abscissa_tokio = "0.5"
bytes = "0.5"
gumdrop = "0.7"
http = "0.2"
hyper = "0.13"
hyper-rustls = "0.21"
percent-encoding = "2.1"
<<<<<<< HEAD
rust_decimal = { version = "1.1", features = ["serde-float"] } 
=======
rand = "0.7"
rust_decimal = "1"
once_cell = "1"
>>>>>>> 0ee2739f
serde = { version = "1", features = ["serde_derive"] }
serde_json = "1"
sha2 = "0.9"
stdtx = "0.2"
subtle-encoding = "0.5"
thiserror = "1"
<<<<<<< HEAD
tokio = "0.2"
csv = "1.1.1"
=======
tokio = { version = "0.2", features = ["rt-threaded", "macros"] }
warp = "0.2"
>>>>>>> 0ee2739f

[dev-dependencies]
abscissa_core = { version = "0.5", features = ["testing"] }<|MERGE_RESOLUTION|>--- conflicted
+++ resolved
@@ -19,26 +19,18 @@
 hyper = "0.13"
 hyper-rustls = "0.21"
 percent-encoding = "2.1"
-<<<<<<< HEAD
-rust_decimal = { version = "1.1", features = ["serde-float"] } 
-=======
 rand = "0.7"
 rust_decimal = "1"
 once_cell = "1"
->>>>>>> 0ee2739f
 serde = { version = "1", features = ["serde_derive"] }
 serde_json = "1"
 sha2 = "0.9"
 stdtx = "0.2"
 subtle-encoding = "0.5"
 thiserror = "1"
-<<<<<<< HEAD
-tokio = "0.2"
-csv = "1.1.1"
-=======
 tokio = { version = "0.2", features = ["rt-threaded", "macros"] }
 warp = "0.2"
->>>>>>> 0ee2739f
+csv = "1.1"
 
 [dev-dependencies]
 abscissa_core = { version = "0.5", features = ["testing"] }