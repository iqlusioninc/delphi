//! Data sources

pub mod alphavantage;
pub mod binance;
pub mod coinone;
pub mod dunamu;
pub mod gdac;
pub mod gopax;
pub mod imf_sdr;

use self::{
    alphavantage::AlphavantageSource, binance::BinanceSource, coinone::CoinoneSource,
    dunamu::DunamuSource, gdac::GdacSource, gopax::GopaxSource, imf_sdr::ImfSDRSource,
};
use crate::{config::DelphiConfig, Error, Price, PriceQuantity};
use rust_decimal::Decimal;

/// User-Agent to send in HTTP request
pub const USER_AGENT: &str = "iqlusion delphi";

// TODO(shella): factor this into e.g. a common Tower service when we have 2+ oracles

/// Terra oracle sources
pub struct Sources {
    /// AlphaVantage
    /// <https://www.alphavantage.co/>
    pub alphavantage: AlphavantageSource,

    /// Binance
    /// <https://github.com/binance-exchange/binance-official-api-docs/blob/master/rest-api.md>
    pub binance: BinanceSource,

    /// CoinOne
    /// <https://coinone.co.kr/>
    pub coinone: CoinoneSource,

    /// Dunamu
    /// <https://dunamu.com/views/01_main.html>
    pub dunamu: DunamuSource,

    /// GDAC
    /// <https://www.gdac.com/?locale=en_us>
    pub gdac: GdacSource,

    /// GOPAX
    /// <https://www.gopax.co.id/API/>
    pub gopax: GopaxSource,

    /// IMF SDR
    /// <https://www.imf.org/>
    pub imf_sdr: ImfSDRSource,
}

impl Sources {
    /// Initialize sources from config
    pub fn new(config: &DelphiConfig) -> Result<Self, Error> {
        // TODO(tarcieri): support optionally enabling sources based on config
        let alphavantage = AlphavantageSource::new(
            &config
                .source
                .alphavantage
                .as_ref()
                .expect("missing alphavantage config")
                .apikey,
            &config.https,
        )?;
        let binance = BinanceSource::new(&config.https)?;
<<<<<<< HEAD
        let coinone = CoinoneSource::new(&config.https)?;
        let dunamu = DunamuSource::new();
        let gdac = GdacSource::new(&config.https)?;
        let gopax = GopaxSource::new();
        let imf_sdr = ImfSDRSource::new();
=======
        let coinone = CoinoneSource::new();
        let dunamu = DunamuSource::new(&config.https)?;
        let gdac = GdacSource::new();
        let gopax = GopaxSource::new(&config.https)?;
        let imf_sdr = ImfSDRSource::new(&config.https)?;
>>>>>>> bc103068

        Ok(Sources {
            alphavantage,
            binance,
            coinone,
            dunamu,
            gdac,
            gopax,
            imf_sdr,
        })
    }
}

///This trait allows writing generic functions over ask orderbook from multiple sources
pub trait AskBook {
    ///This function returns a vector of ask prices and volumes
    fn asks(&self) -> Result<Vec<PriceQuantity>, Error>;
}

///This trait allows writing generic functions over bid orderbook from multiple sources
pub trait BidBook {
    ///This function returns a vector of bid prices and volumes
    fn bids(&self) -> Result<Vec<PriceQuantity>, Error>;
}

/// Ask price weighted average
pub fn weighted_avg_ask<T: AskBook>(asks: &T) -> Result<Price, Error> {
    let asks = asks.asks()?;
    let mut price_sum_product = Decimal::from(0u8);
    let mut total = Decimal::from(0u8);
    for ask in asks {
        price_sum_product += *ask.price * ask.quantity;
        total += ask.quantity;
    }

    let weighted_avg = Price::new(price_sum_product / total)?;
    Ok(weighted_avg)
}

/// Bid price weighted average
pub fn weighted_avg_bid<T: BidBook>(bids: &T) -> Result<Price, Error> {
    let bids = bids.bids()?;
    let mut price_sum_product = Decimal::from(0u8);
    let mut total = Decimal::from(0u8);
    for bid in bids {
        price_sum_product += *bid.price * bid.quantity;
        total += bid.quantity;
    }

    let weighted_avg = Price::new(price_sum_product / total)?;
    Ok(weighted_avg)
}

/// Highest ask price
pub fn lowest_ask<T: AskBook>(asks: &T) -> Result<Price, Error> {
    let mut asks = asks.asks()?;
    asks.sort();
    Ok(asks.first().unwrap().price)
}

/// Lowest bid price
pub fn highest_bid<T: BidBook>(bids: &T) -> Result<Price, Error> {
    let mut bids = bids.bids()?;
    bids.sort();
    Ok(bids.last().unwrap().price)
}

/// Midpoint of highest ask and lowest bid price
pub fn midpoint<T: AskBook + BidBook>(book: &T) -> Result<Price, Error> {
    let lowest_ask = lowest_ask(book)?;
    let highest_bid = highest_bid(book)?;
    Ok((lowest_ask + highest_bid) / 2)
}<|MERGE_RESOLUTION|>--- conflicted
+++ resolved
@@ -65,19 +65,11 @@
             &config.https,
         )?;
         let binance = BinanceSource::new(&config.https)?;
-<<<<<<< HEAD
         let coinone = CoinoneSource::new(&config.https)?;
-        let dunamu = DunamuSource::new();
         let gdac = GdacSource::new(&config.https)?;
-        let gopax = GopaxSource::new();
-        let imf_sdr = ImfSDRSource::new();
-=======
-        let coinone = CoinoneSource::new();
         let dunamu = DunamuSource::new(&config.https)?;
-        let gdac = GdacSource::new();
         let gopax = GopaxSource::new(&config.https)?;
         let imf_sdr = ImfSDRSource::new(&config.https)?;
->>>>>>> bc103068
 
         Ok(Sources {
             alphavantage,
