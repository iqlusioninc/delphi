--- conflicted
+++ resolved
@@ -14,62 +14,10 @@
 /// User-Agent to send in HTTP request
 pub const USER_AGENT: &str = "iqlusion delphi";
 
-<<<<<<< HEAD
-    /// Terra Luna
-    Luna,
-
-    /// United States Dollar
-    Usd,
-
-    /// IMF Special Drawing Rights
-    SDR,
-
-    /// Other (open-ended)
-    Other(String),
-}
-
-impl Currency {
-    fn imf_long_name(&self) -> String {
-        match self {
-            Currency::Krw => "Korean won".to_string(),
-            Currency::Usd => "U.S. dollar".to_string(),
-            Currency::Luna => "N/A".to_string(),
-            Currency::SDR => "SDR".to_string(),
-            Currency::Other(other) => other.to_string(),
-        }
-    }
-}
-
-impl Display for Currency {
-    fn fmt(&self, f: &mut fmt::Formatter<'_>) -> fmt::Result {
-        f.write_str(match self {
-            Currency::Krw => "KRW",
-            Currency::Luna => "LUNA",
-            Currency::Usd => "USD",
-            Currency::SDR => "SDR",
-            Currency::Other(other) => other.as_ref(),
-        })
-    }
-}
-
-impl FromStr for Currency {
-    type Err = Error;
-
-    fn from_str(s: &str) -> Result<Self, Error> {
-        Ok(match s.to_ascii_uppercase().as_ref() {
-            "KRW" => Currency::Krw,
-            "LUNA" => Currency::Luna,
-            "USD" => Currency::Usd,
-            "SDR" => Currency::SDR,
-            other => Currency::Other(other.to_owned()),
-        })
-    }
-=======
 ///This trait allows writing generic functions over ask orderbook from multiple sources
 pub trait AskBook {
     ///This function returns a vector of ask prices and volumes
     fn asks(&self) -> Result<Vec<PriceQuantity>, Error>;
->>>>>>> 0ee2739f
 }
 
 ///This trait allows writing generic functions over bid orderbook from multiple sources
@@ -120,57 +68,9 @@
     Ok(bids.last().unwrap().price)
 }
 
-<<<<<<< HEAD
-/// Prices of currencies (internally represented as a `Decimal`)
-#[derive(Clone, Debug, Eq, PartialEq, PartialOrd, Ord, Deserialize)]
-pub struct Price(Decimal);
-
-impl Price {
-    /// Create a new price from a `Decimal`
-    pub(crate) fn new(decimal: Decimal) -> Result<Self, Error> {
-        if decimal.to_f32().is_none() || decimal.to_f64().is_none() {
-            fail!(ErrorKind::Parse, "price cannot be represented as float");
-        }
-
-        Ok(Price(decimal))
-    }
-
-    /// Convert price to `f32`
-    pub fn to_f32(&self) -> f32 {
-        // This is guaranteed to always be `Some` by `new`
-        self.0.to_f32().unwrap()
-    }
-
-    /// Convert prices to `f64`
-    pub fn to_f64(&self) -> f64 {
-        // This is guaranteed to always be `Some` by `new`
-        self.0.to_f64().unwrap()
-    }
-}
-
-impl Display for Price {
-    fn fmt(&self, f: &mut fmt::Formatter<'_>) -> fmt::Result {
-        self.0.fmt(f)
-    }
-}
-
-impl FromStr for Price {
-    type Err = Error;
-
-    fn from_str(s: &str) -> Result<Self, Error> {
-        Self::new(s.parse()?)
-    }
-}
-
-impl Serialize for Price {
-    fn serialize<S: ser::Serializer>(&self, serializer: S) -> Result<S::Ok, S::Error> {
-        self.to_string().serialize(serializer)
-    }
-=======
 /// Midpoint of highest ask and lowest bid price
 pub fn midpoint<T: AskBook + BidBook>(book: &T) -> Result<Price, Error> {
     let lowest_ask = lowest_ask(book)?;
     let highest_bid = highest_bid(book)?;
     Ok((lowest_ask + highest_bid) / 2)
->>>>>>> 0ee2739f
 }