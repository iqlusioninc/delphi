--- conflicted
+++ resolved
@@ -3,11 +3,8 @@
 pub mod coinone;
 pub mod dunamu;
 pub mod gdac;
-<<<<<<< HEAD
 pub mod imf_sdr;
-=======
 pub mod gopax;
->>>>>>> 746040e6
 
 use crate::{
     error::{Error, ErrorKind},
