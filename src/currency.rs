//! Currency support (i.e. assets)

use crate::Error;
use serde::{de, ser, Deserialize, Serialize};
use std::{
    fmt::{self, Display},
    str::FromStr,
};

/// Currencies for use in trading pairs
#[derive(Clone, Debug, Eq, PartialEq, PartialOrd, Ord)]
pub enum Currency {
    /// Cosmos Atom
    Atom,

    /// Binance Coin
    Bnb,

    /// Binance KRW (won) stablecoin
    Bkrw,

    /// Bitcoin
    Btc,

    /// Binance USD stablecoin
    Busd,

    /// Ethereum
    Eth,

    /// Euro
    Eur,

    /// UK Pounds
    Gbp,

    /// South Korean won
    Krw,

    /// Terra Luna
    Luna,

    /// US dollars
    Usd,

    /// Circle stablecoin
    Usdc,

    /// Tether USDT stablecoin
    Usdt,

    /// IMF Special Drawing Rights
    Sdr,

<<<<<<< HEAD
    /// Mongolian Tugrik
    Mnt,

=======
>>>>>>> 94a84467
    /// Other (open-ended)
    Other(String),
}

impl Display for Currency {
    fn fmt(&self, f: &mut fmt::Formatter<'_>) -> fmt::Result {
        f.write_str(match self {
            Currency::Atom => "ATOM",
            Currency::Bnb => "BNB",
            Currency::Bkrw => "BKRW",
            Currency::Btc => "BTC",
            Currency::Busd => "BUSD",
            Currency::Eth => "ETH",
            Currency::Eur => "EUR",
            Currency::Gbp => "GBP",
            Currency::Krw => "KRW",
            Currency::Luna => "LUNA",
            Currency::Usd => "USD",
            Currency::Usdc => "USDC",
            Currency::Usdt => "USDT",
            Currency::Other(other) => other.as_ref(),
            Currency::Sdr => "SDR",
<<<<<<< HEAD
            Currency::Mnt => "MNT",
=======
>>>>>>> 94a84467
        })
    }
}

impl FromStr for Currency {
    type Err = Error;

    fn from_str(s: &str) -> Result<Self, Error> {
        Ok(match s.to_ascii_uppercase().as_ref() {
            "ATOM" => Currency::Atom,
            "BNB" => Currency::Bnb,
            "BKRW" => Currency::Bkrw,
            "BTC" => Currency::Btc,
            "BUSD" => Currency::Busd,
            "ETH" => Currency::Eth,
            "EUR" => Currency::Eur,
            "GBP" => Currency::Gbp,
            "KRW" => Currency::Krw,
            "LUNA" => Currency::Luna,
            "USD" => Currency::Usd,
            "USDC" => Currency::Usdc,
            "USDT" => Currency::Usdt,
            other => Currency::Other(other.to_owned()),
        })
    }
}

impl<'de> Deserialize<'de> for Currency {
    fn deserialize<D: de::Deserializer<'de>>(deserializer: D) -> Result<Self, D::Error> {
        use de::Error;
        String::deserialize(deserializer)?
            .parse()
            .map_err(D::Error::custom)
    }
}

impl Serialize for Currency {
    fn serialize<S: ser::Serializer>(&self, serializer: S) -> Result<S::Ok, S::Error> {
        self.to_string().serialize(serializer)
    }
}

impl Currency {
    ///Long name for IMF csv
    pub fn imf_long_name(&self) -> String {
        match self {
            Currency::Krw => "Korean won".to_string(),
            Currency::Usd => "U.S. dollar".to_string(),
            Currency::Luna => "N/A".to_string(),
            Currency::Sdr => "SDR".to_string(),
            Currency::Other(other) => other.to_string(),
            Currency::Atom => "N/A".to_string(),
            Currency::Bnb => "N/A".to_string(),
            Currency::Bkrw => "N/A".to_string(),
            Currency::Btc => "N/A".to_string(),
            Currency::Busd => "N/A".to_string(),
            Currency::Eth => "N/A".to_string(),
            Currency::Eur => "N/A".to_string(),
            Currency::Gbp => "N/A".to_string(),
            Currency::Usdc => "N/A".to_string(),
            Currency::Usdt => "N/A".to_string(),
<<<<<<< HEAD
            Currency::Mnt => "N/A".to_string(),
=======
>>>>>>> 94a84467
        }
    }
}<|MERGE_RESOLUTION|>--- conflicted
+++ resolved
@@ -52,12 +52,9 @@
     /// IMF Special Drawing Rights
     Sdr,
 
-<<<<<<< HEAD
     /// Mongolian Tugrik
     Mnt,
 
-=======
->>>>>>> 94a84467
     /// Other (open-ended)
     Other(String),
 }
@@ -80,10 +77,8 @@
             Currency::Usdt => "USDT",
             Currency::Other(other) => other.as_ref(),
             Currency::Sdr => "SDR",
-<<<<<<< HEAD
             Currency::Mnt => "MNT",
-=======
->>>>>>> 94a84467
+
         })
     }
 }
@@ -145,10 +140,8 @@
             Currency::Gbp => "N/A".to_string(),
             Currency::Usdc => "N/A".to_string(),
             Currency::Usdt => "N/A".to_string(),
-<<<<<<< HEAD
             Currency::Mnt => "N/A".to_string(),
-=======
->>>>>>> 94a84467
+
         }
     }
 }